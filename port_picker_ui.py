--- conflicted
+++ resolved
@@ -37,12 +37,7 @@
         here=os.path.abspath(__file__).rsplit(os.sep,1)[0]
         self.iconbitmap(os.sep.join((here,"serial.ico")))
         self.comboboxValue=tk.StringVar()
-<<<<<<< HEAD
         label=ttk.Label(self,text=caption)
-=======
-        self._label=tk.StringVar(value='Select serial port')
-        label=ttk.Label(self,textvariable=self._label)
->>>>>>> e8ab5b31
         label.pack()
         values=[p for p in self.validPorts]
         self.combo=ttk.Combobox(self,
